--- conflicted
+++ resolved
@@ -8,7 +8,6 @@
 
 "use client";
 
-<<<<<<< HEAD
 import { useEffect } from 'react';
 import { useRouter } from 'next/navigation';
 import { useAuthStore } from '@/lib/zustand';
@@ -30,14 +29,6 @@
 import { id } from 'zod/v4/locales';
 
 
-=======
-import { useEffect } from "react";
-import { useRouter } from "next/navigation";
-import { useAuthStore } from "@/lib/zustand";
-import { Button } from "@/components/ui/Button";
-import { Card, CardHeader, CardTitle, CardContent } from "@/components/ui/Card";
-import { AuthPageLoader } from "@/components/ui/AuthLoader";
->>>>>>> 01b7088d
 
 export default function Home() {
   const router = useRouter();
@@ -67,7 +58,6 @@
   }
 
   return (
-<<<<<<< HEAD
     <div>
       <div className="relative h-screen overflow-x-hidden">
 
@@ -98,149 +88,6 @@
 
             </div>
           </div>
-=======
-    <div className="min-h-screen bg-gradient-to-br from-green-50 via-white to-emerald-50 dark:from-slate-900 dark:via-slate-800 dark:to-emerald-950">
-      <div className="container mx-auto px-4 py-16">
-        {/* Hero Section */}
-        <div className="text-center mb-16">
-          <div className="flex justify-center mb-8">
-            <div className="w-20 h-20 bg-gradient-to-br from-emerald-500 to-green-600 rounded-3xl flex items-center justify-center shadow-lg transform hover:scale-105 transition-transform duration-300">
-              <span className="text-white font-bold text-3xl">$</span>
-            </div>
-          </div>
-          <h1 className="text-5xl md:text-7xl font-bold mb-6 bg-gradient-to-r from-emerald-600 to-green-600 bg-clip-text text-transparent">
-            OnlyFunds
-          </h1>
-          <p className="text-xl md:text-2xl text-slate-600 dark:text-slate-300 mb-10 max-w-3xl mx-auto leading-relaxed">
-            Take control of your personal finances with simple expense tracking,
-            budget management, and financial insights.
-          </p>
-          <div className="flex flex-col sm:flex-row gap-6 justify-center">
-            <Button
-              size="lg"
-              onClick={() => router.push("/signup")}
-              className="text-lg px-8 py-4 shadow-lg hover:shadow-xl"
-            >
-              Get Started Free
-            </Button>
-            <Button
-              variant="outline"
-              size="lg"
-              onClick={() => router.push("/login")}
-              className="text-lg px-8 py-4"
-            >
-              Sign In
-            </Button>
-          </div>
-        </div>
-
-        {/* Features Section */}
-        <div className="grid md:grid-cols-3 gap-8 mb-16">
-          <Card className="hover:scale-105 transition-transform duration-300">
-            <CardHeader>
-              <CardTitle className="flex items-center">
-                <div className="w-10 h-10 bg-gradient-to-br from-emerald-500 to-green-500 rounded-xl flex items-center justify-center mr-3 shadow-md">
-                  <svg
-                    className="w-6 h-6 text-white"
-                    fill="none"
-                    stroke="currentColor"
-                    viewBox="0 0 24 24"
-                  >
-                    <path
-                      strokeLinecap="round"
-                      strokeLinejoin="round"
-                      strokeWidth={2}
-                      d="M12 8c-1.657 0-3 .895-3 2s1.343 2 3 2 3 .895 3 2-1.343 2-3 2m0-8c1.11 0 2.08.402 2.599 1M12 8V7m0 1v8m0 0v1m0-1c-1.11 0-2.08-.402-2.599-1"
-                    />
-                  </svg>
-                </div>
-                Track Expenses
-              </CardTitle>
-            </CardHeader>
-            <CardContent>
-              <p className="text-slate-600 dark:text-slate-300">
-                Easily record your income and expenses with detailed
-                categorization and date tracking.
-              </p>
-            </CardContent>
-          </Card>
-
-          <Card className="hover:scale-105 transition-transform duration-300">
-            <CardHeader>
-              <CardTitle className="flex items-center">
-                <div className="w-10 h-10 bg-gradient-to-br from-emerald-600 to-blue-500 rounded-xl flex items-center justify-center mr-3 shadow-md">
-                  <svg
-                    className="w-6 h-6 text-white"
-                    fill="none"
-                    stroke="currentColor"
-                    viewBox="0 0 24 24"
-                  >
-                    <path
-                      strokeLinecap="round"
-                      strokeLinejoin="round"
-                      strokeWidth={2}
-                      d="M9 19v-6a2 2 0 00-2-2H5a2 2 0 00-2 2v6a2 2 0 002 2h2a2 2 0 002-2zm0 0V9a2 2 0 012-2h2a2 2 0 012 2v10m-6 0a2 2 0 002 2h2a2 2 0 002-2m0 0V5a2 2 0 012-2h2a2 2 0 012 2v14a2 2 0 01-2 2h-2a2 2 0 01-2-2z"
-                    />
-                  </svg>
-                </div>
-                Budget Management
-              </CardTitle>
-            </CardHeader>
-            <CardContent>
-              <p className="text-slate-600 dark:text-slate-300">
-                Set monthly budgets for different categories and track your
-                spending progress in real-time.
-              </p>
-            </CardContent>
-          </Card>
-
-          <Card className="hover:scale-105 transition-transform duration-300">
-            <CardHeader>
-              <CardTitle className="flex items-center">
-                <div className="w-10 h-10 bg-gradient-to-br from-green-500 to-yellow-500 rounded-xl flex items-center justify-center mr-3 shadow-md">
-                  <svg
-                    className="w-6 h-6 text-white"
-                    fill="none"
-                    stroke="currentColor"
-                    viewBox="0 0 24 24"
-                  >
-                    <path
-                      strokeLinecap="round"
-                      strokeLinejoin="round"
-                      strokeWidth={2}
-                      d="M20.354 15.354A9 9 0 018.646 3.646 9.003 9.003 0 0012 21a9.003 9.003 0 008.354-5.646z"
-                    />
-                  </svg>
-                </div>
-                Dark Mode
-              </CardTitle>
-            </CardHeader>
-            <CardContent>
-              <p className="text-slate-600 dark:text-slate-300">
-                Enjoy a beautiful interface with both light and dark themes that
-                adapts to your preferences.
-              </p>
-            </CardContent>
-          </Card>
-        </div>
-
-        {/* CTA Section */}
-        <div className="text-center bg-gradient-to-r from-emerald-50 to-green-50 dark:from-emerald-900/20 dark:to-green-900/20 rounded-3xl p-12 shadow-lg">
-          <h2 className="text-3xl md:text-4xl font-bold text-slate-900 dark:text-white mb-6">
-            Ready to take control of your finances?
-          </h2>
-          <p className="text-lg text-slate-600 dark:text-slate-300 mb-8 max-w-2xl mx-auto">
-            Join thousands of users who have simplified their financial
-            management with OnlyFunds.
-          </p>
-          <Button
-            size="lg"
-            onClick={() => router.push("/signup")}
-            className="text-lg px-8 py-4 shadow-lg hover:shadow-xl"
-          >
-            Start Your Journey
-          </Button>
->>>>>>> 01b7088d
         </div>
       </div>
       <div className='bg-slate-900 p-7'>
